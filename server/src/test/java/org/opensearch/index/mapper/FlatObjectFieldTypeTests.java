/*
 * SPDX-License-Identifier: Apache-2.0
 *
 * The OpenSearch Contributors require contributions made to
 * this file be licensed under the Apache-2.0 license or a
 * compatible open source license.
 */

package org.opensearch.index.mapper;

import org.apache.lucene.document.FieldType;
import org.apache.lucene.document.SortedSetDocValuesField;
import org.apache.lucene.index.IndexOptions;
import org.apache.lucene.index.Term;
import org.apache.lucene.search.AutomatonQuery;
import org.apache.lucene.search.FieldExistsQuery;
import org.apache.lucene.search.FuzzyQuery;
import org.apache.lucene.search.IndexOrDocValuesQuery;
import org.apache.lucene.search.MultiTermQuery;
import org.apache.lucene.search.PrefixQuery;
import org.apache.lucene.search.Query;
import org.apache.lucene.search.RegexpQuery;
import org.apache.lucene.search.TermInSetQuery;
import org.apache.lucene.search.TermQuery;
import org.apache.lucene.search.TermRangeQuery;
import org.apache.lucene.search.WildcardQuery;
import org.apache.lucene.util.BytesRef;
import org.apache.lucene.util.automaton.Automaton;
import org.apache.lucene.util.automaton.Operations;
import org.opensearch.common.lucene.search.AutomatonQueries;
import org.opensearch.common.unit.Fuzziness;
import org.opensearch.index.analysis.AnalyzerScope;
import org.opensearch.index.analysis.NamedAnalyzer;

import java.io.IOException;
import java.util.ArrayList;
import java.util.Arrays;
import java.util.HashMap;
import java.util.List;
import java.util.Map;

import static org.opensearch.index.mapper.FlatObjectFieldMapper.VALUE_AND_PATH_SUFFIX;
import static org.opensearch.index.mapper.FlatObjectFieldMapper.VALUE_SUFFIX;
import static org.apache.lucene.search.MultiTermQuery.CONSTANT_SCORE_REWRITE;
import static org.apache.lucene.search.MultiTermQuery.DOC_VALUES_REWRITE;

public class FlatObjectFieldTypeTests extends FieldTypeTestCase {

    private static MappedFieldType getFlatParentFieldType(
        String fieldName,
        String mappedFieldTypeName,
        boolean isSearchable,
        boolean hasDocValues
    ) {
        FlatObjectFieldMapper.Builder builder = new FlatObjectFieldMapper.Builder(fieldName);
        FlatObjectFieldMapper.FlatObjectFieldType flatObjectFieldType = new FlatObjectFieldMapper.FlatObjectFieldType(
            fieldName,
            mappedFieldTypeName,
            isSearchable,
            hasDocValues
        );
        FieldType fieldtype = new FieldType(FlatObjectFieldMapper.Defaults.FIELD_TYPE);
        FieldType vft = new FieldType(fieldtype);
        if (flatObjectFieldType.isSearchable() == false) {
            vft.setIndexOptions(IndexOptions.NONE);
        }
        return flatObjectFieldType;
    }

    public void testFetchSourceValue() throws IOException {
        MappedFieldType mapper = getFlatParentFieldType("field", null, true, true);

        Map<String, Object> jsonPoint = new HashMap<>();
        jsonPoint.put("type", "flat_object");
        jsonPoint.put("coordinates", Arrays.asList(42.0, 27.1));
        Map<String, Object> otherJsonPoint = new HashMap<>();
        otherJsonPoint.put("type", "Point");
        otherJsonPoint.put("coordinates", Arrays.asList(30.0, 50.0));

        ArrayList<String> jsonPointList = new ArrayList<>();
        jsonPointList.add(jsonPoint.toString());

        ArrayList<String> otherJsonPointList = new ArrayList<>();
        otherJsonPointList.add(otherJsonPoint.toString());

        assertEquals(jsonPointList, fetchSourceValue(mapper, jsonPoint, null));
        assertEquals(otherJsonPointList, fetchSourceValue(mapper, otherJsonPoint, null));

    }

    public void testGetSearchField() {
        {
            FlatObjectFieldMapper.FlatObjectFieldType flatParentFieldType =
                (FlatObjectFieldMapper.FlatObjectFieldType) (getFlatParentFieldType("field", null, true, true));

            // when searching for "foo" in "field", the directSubfield is field._value field
            String searchFieldName = (flatParentFieldType).getSearchField();
            assertEquals("field._value", searchFieldName);

            MappedFieldType dynamicMappedFieldType = new FlatObjectFieldMapper.FlatObjectFieldType(
                flatParentFieldType.name() + ".bar",
                flatParentFieldType.name(),
                flatParentFieldType.getValueFieldType(),
                flatParentFieldType.getValueAndPathFieldType()
            );
            // when searching for "foo" in "field.bar", the directSubfield is field._valueAndPath field
            String searchFieldNameDocPath = ((FlatObjectFieldMapper.FlatObjectFieldType) dynamicMappedFieldType).getSearchField();
            assertEquals("field._valueAndPath", searchFieldNameDocPath);
        }
        {
            NamedAnalyzer analyzer = new NamedAnalyzer("default", AnalyzerScope.INDEX, null);
            MappedFieldType ft = new FlatObjectFieldMapper.FlatObjectFieldType("field", null, true, true);
            assertEquals("field._value", ((FlatObjectFieldMapper.FlatObjectFieldType) ft).getSearchField());
        }
    }

    public void testRewriteValue() {
        FlatObjectFieldMapper.FlatObjectFieldType flatParentFieldType = (FlatObjectFieldMapper.FlatObjectFieldType) getFlatParentFieldType(
            "field",
            null,
            true,
            true
        );

        // when searching for "foo" in "field", the rewrite value is "foo"
        String searchValues = (flatParentFieldType).rewriteSearchValue("foo");
        assertEquals("foo", searchValues);

        MappedFieldType dynamicMappedFieldType = new FlatObjectFieldMapper.FlatObjectFieldType(
            "field.bar",
            flatParentFieldType.name(),
            flatParentFieldType.getValueFieldType(),
            flatParentFieldType.getValueAndPathFieldType()
        );

        // when searching for "foo" in "field.bar", the rewrite value is "field.bar=foo"
        String searchFieldNameDocPath = ((FlatObjectFieldMapper.FlatObjectFieldType) dynamicMappedFieldType).getSearchField();
        String searchValuesDocPath = ((FlatObjectFieldMapper.FlatObjectFieldType) dynamicMappedFieldType).rewriteSearchValue("foo");
        assertEquals("field.bar=foo", searchValuesDocPath);
    }

    public void testTermQueryCaseInsensitive() {

        // 1.test isSearchable=true, hasDocValues=true, mappedFieldTypeName=null
        {
            FlatObjectFieldMapper.FlatObjectFieldType flatParentFieldType =
                (FlatObjectFieldMapper.FlatObjectFieldType) getFlatParentFieldType("field", null, true, true);

            MappedFieldType dynamicMappedFieldType = new FlatObjectFieldMapper.FlatObjectFieldType(
                "field.bar",
                flatParentFieldType.name(),
                flatParentFieldType.getValueFieldType(),
                flatParentFieldType.getValueAndPathFieldType()
            );
            assertEquals(
                AutomatonQueries.caseInsensitiveTermQuery(new Term("field._valueAndPath", "field.bar=fOo")),
                dynamicMappedFieldType.termQueryCaseInsensitive("fOo", null)
            );
        }

        // 2.test isSearchable=true, hasDocValues=false, mappedFieldTypeName=null
        {
            FlatObjectFieldMapper.FlatObjectFieldType ft = (FlatObjectFieldMapper.FlatObjectFieldType) getFlatParentFieldType(
                "field",
                null,
                true,
                false
            );
            assertEquals(
                AutomatonQueries.caseInsensitiveTermQuery(new Term("field._value", "fOo")),
                ft.termQueryCaseInsensitive("fOo", null)
            );
        }

        // test isSearchable=true, hasDocValues=false, mappedFieldTypeName!=null
        {
            FlatObjectFieldMapper.FlatObjectFieldType ft = (FlatObjectFieldMapper.FlatObjectFieldType) getFlatParentFieldType(
                "field",
                "field",
                true,
                false
            );
            Query expected = new TermQuery(new Term("field" + VALUE_AND_PATH_SUFFIX, new BytesRef("fOo")));

            assertEquals(expected, ft.termQuery("fOo", MOCK_QSC_ENABLE_INDEX_DOC_VALUES));
        }

        // 3.test isSearchable=false, hasDocValues=true, mappedFieldTypeName=null
        {
            FlatObjectFieldMapper.FlatObjectFieldType ft = (FlatObjectFieldMapper.FlatObjectFieldType) getFlatParentFieldType(
                "field",
                null,
                false,
                true
            );
            Query expected = AutomatonQueries.createAutomatonQuery(
                new Term("field" + VALUE_SUFFIX, "field.fOo"),
                AutomatonQueries.toCaseInsensitiveString("field.fOo", Integer.MAX_VALUE),
                MultiTermQuery.DOC_VALUES_REWRITE
            );
            assertEquals(expected, ft.termQueryCaseInsensitive("fOo", MOCK_QSC_ENABLE_INDEX_DOC_VALUES));
        }

        // test isSearchable=false, hasDocValues=true, mappedFieldTypeName!=null
        {
            FlatObjectFieldMapper.FlatObjectFieldType ft = (FlatObjectFieldMapper.FlatObjectFieldType) getFlatParentFieldType(
                "field",
                "field",
                false,
                true
            );
            Query expected = AutomatonQueries.createAutomatonQuery(
                new Term("field" + VALUE_AND_PATH_SUFFIX, "field.fOo"),
                AutomatonQueries.toCaseInsensitiveString("field.fOo", Integer.MAX_VALUE),
                MultiTermQuery.DOC_VALUES_REWRITE
            );

            assertEquals(expected, ft.termQueryCaseInsensitive("fOo", MOCK_QSC_ENABLE_INDEX_DOC_VALUES));
        }

        // 4.test isSearchable=false, hasDocValues=false, mappedFieldTypeName=null
        {
            FlatObjectFieldMapper.FlatObjectFieldType ft = (FlatObjectFieldMapper.FlatObjectFieldType) getFlatParentFieldType(
                "field",
                null,
                false,
                false
            );
            IllegalArgumentException e = expectThrows(
                IllegalArgumentException.class,
                () -> ft.termQueryCaseInsensitive("foo", MOCK_QSC_ENABLE_INDEX_DOC_VALUES)
            );
            assertEquals(
                "Cannot search on field [field._value] since it is both not indexed, and does not have doc_values " + "enabled.",
                e.getMessage()
            );
        }

        // test isSearchable=false, hasDocValues=false, mappedFieldTypeName!=null
        {
            FlatObjectFieldMapper.FlatObjectFieldType ft = (FlatObjectFieldMapper.FlatObjectFieldType) getFlatParentFieldType(
                "field",
                "field",
                false,
                false
            );
            IllegalArgumentException e = expectThrows(
                IllegalArgumentException.class,
                () -> ft.termQuery("foo", MOCK_QSC_ENABLE_INDEX_DOC_VALUES)
            );
            assertEquals(
                "Cannot search on field [field._valueAndPath] since it is both not indexed, and does not have doc_values " + "enabled.",
                e.getMessage()
            );
        }

        MappedFieldType unsearchable = new FlatObjectFieldMapper.FlatObjectFieldType(
            "field",
            null,
            false,
            false,
            null,
            Collections.emptyMap()
        );
        IllegalArgumentException e = expectThrows(
            IllegalArgumentException.class,
            () -> unsearchable.termQuery("bar", MOCK_QSC_ENABLE_INDEX_DOC_VALUES)
        );
        assertEquals(
            "Cannot search on field [field._value] since it is both not indexed, and does not have doc_values enabled.",
            e.getMessage()
        );
    }

<<<<<<< HEAD
        // when searching for "foo" in "field", the term query is directed to search "foo" in field._value field
        String searchFieldName = (flatParentFieldType).getSearchField();
        String searchValues = (flatParentFieldType).rewriteSearchValue("foo");
        assertEquals("foo", searchValues);
        assertEquals(new TermQuery(new Term(searchFieldName, searchValues)), flatParentFieldType.termQuery(searchValues, null));
=======
    public void testTermQuery() {
>>>>>>> 13159c16

        // 1.test isSearchable=true, hasDocValues=true, mappedFieldTypeName=null
        {
            FlatObjectFieldMapper.FlatObjectFieldType flatParentFieldType =
                (FlatObjectFieldMapper.FlatObjectFieldType) getFlatParentFieldType("field", null, true, true);

<<<<<<< HEAD
        // when searching for "foo" in "field.bar", the term query is directed to search in field._valueAndPath field
        String searchFieldNameDocPath = ((FlatObjectFieldMapper.FlatObjectFieldType) dynamicMappedFieldType).getSearchField();
        String searchValuesDocPath = ((FlatObjectFieldMapper.FlatObjectFieldType) dynamicMappedFieldType).rewriteSearchValue("foo");
        assertEquals("field.bar=foo", searchValuesDocPath);
        assertEquals(new TermQuery(new Term(searchFieldNameDocPath, searchValuesDocPath)), dynamicMappedFieldType.termQuery("foo", null));

        MappedFieldType unsearchable = new FlatObjectFieldMapper.FlatObjectFieldType("field", null, false, true);
=======
            // when searching for "foo" in "field", the term query is directed to search "foo" in field._value field
            String searchFieldName = (flatParentFieldType).directSubfield();
            String searchValues = (flatParentFieldType).rewriteValue("foo");
            assertEquals("foo", searchValues);
            assertEquals(new TermQuery(new Term(searchFieldName, searchValues)), flatParentFieldType.termQuery(searchValues, null));

            MappedFieldType dynamicMappedFieldType = new FlatObjectFieldMapper.FlatObjectFieldType(
                "field.bar",
                flatParentFieldType.name(),
                flatParentFieldType.getValueFieldType(),
                flatParentFieldType.getValueAndPathFieldType()
            );

            // when searching for "foo" in "field.bar", the term query is directed to search in field._valueAndPath field
            String searchFieldNameDocPath = ((FlatObjectFieldMapper.FlatObjectFieldType) dynamicMappedFieldType).directSubfield();
            String searchValuesDocPath = ((FlatObjectFieldMapper.FlatObjectFieldType) dynamicMappedFieldType).rewriteValue("foo");
            assertEquals("field.bar=foo", searchValuesDocPath);
            assertEquals(
                new TermQuery(new Term(searchFieldNameDocPath, searchValuesDocPath)),
                dynamicMappedFieldType.termQuery("foo", null)
            );

        }

        // 2.test isSearchable=true, hasDocValues=false, mappedFieldTypeName=null
        {
            FlatObjectFieldMapper.FlatObjectFieldType ft = (FlatObjectFieldMapper.FlatObjectFieldType) getFlatParentFieldType(
                "field",
                null,
                true,
                false
            );
            Query expected = new TermQuery(new Term("field" + VALUE_SUFFIX, new BytesRef("foo")));
            assertEquals(expected, ft.termQuery("foo", MOCK_QSC_ENABLE_INDEX_DOC_VALUES));
        }

        // test isSearchable=true, hasDocValues=false, mappedFieldTypeName!=null
        {
            FlatObjectFieldMapper.FlatObjectFieldType ft = (FlatObjectFieldMapper.FlatObjectFieldType) getFlatParentFieldType(
                "field",
                "field",
                true,
                false
            );
            Query expected = new TermQuery(new Term("field" + VALUE_AND_PATH_SUFFIX, new BytesRef("foo")));

            assertEquals(expected, ft.termQuery("foo", MOCK_QSC_ENABLE_INDEX_DOC_VALUES));
        }

        // 3.test isSearchable=false, hasDocValues=true, mappedFieldTypeName=null
        {
            FlatObjectFieldMapper.FlatObjectFieldType ft = (FlatObjectFieldMapper.FlatObjectFieldType) getFlatParentFieldType(
                "field",
                null,
                false,
                true
            );
            Query expected = SortedSetDocValuesField.newSlowRangeQuery(
                "field" + VALUE_SUFFIX,
                new BytesRef("field.foo"),
                new BytesRef("field.foo"),
                true,
                true
            );
            assertEquals(expected, ft.termQuery("foo", MOCK_QSC_ENABLE_INDEX_DOC_VALUES));

        }

        // test isSearchable=false, hasDocValues=true, mappedFieldTypeName!=null
        {
            FlatObjectFieldMapper.FlatObjectFieldType ft = (FlatObjectFieldMapper.FlatObjectFieldType) getFlatParentFieldType(
                "field",
                "field",
                false,
                true
            );
            Query expected = SortedSetDocValuesField.newSlowRangeQuery(
                "field" + VALUE_AND_PATH_SUFFIX,
                new BytesRef("field.foo"),
                new BytesRef("field.foo"),
                true,
                true
            );
            assertEquals(expected, ft.termQuery("foo", MOCK_QSC_ENABLE_INDEX_DOC_VALUES));
        }

        // 4.test isSearchable=false, hasDocValues=false, mappedFieldTypeName=null
        {
            FlatObjectFieldMapper.FlatObjectFieldType ft = (FlatObjectFieldMapper.FlatObjectFieldType) getFlatParentFieldType(
                "field",
                null,
                false,
                false
            );
            IllegalArgumentException e = expectThrows(
                IllegalArgumentException.class,
                () -> ft.termQuery("foo", MOCK_QSC_ENABLE_INDEX_DOC_VALUES)
            );
            assertEquals(
                "Cannot search on field [field._value] since it is both not indexed, and does not have doc_values " + "enabled.",
                e.getMessage()
            );
        }

        // test isSearchable=false, hasDocValues=false, mappedFieldTypeName!=null
        {
            FlatObjectFieldMapper.FlatObjectFieldType ft = (FlatObjectFieldMapper.FlatObjectFieldType) getFlatParentFieldType(
                "field",
                "field",
                false,
                false
            );
            IllegalArgumentException e = expectThrows(
                IllegalArgumentException.class,
                () -> ft.termQuery("foo", MOCK_QSC_ENABLE_INDEX_DOC_VALUES)
            );
            assertEquals(
                "Cannot search on field [field._valueAndPath] since it is both not indexed, and does not have doc_values " + "enabled.",
                e.getMessage()
            );
        }

        MappedFieldType unsearchable = new FlatObjectFieldMapper.FlatObjectFieldType(
            "field",
            null,
            false,
            false,
            null,
            Collections.emptyMap()
        );
>>>>>>> 13159c16
        IllegalArgumentException e = expectThrows(
            IllegalArgumentException.class,
            () -> unsearchable.termQuery("bar", MOCK_QSC_ENABLE_INDEX_DOC_VALUES)
        );
        assertEquals(
            "Cannot search on field [field._value] since it is both not indexed, and does not have doc_values enabled.",
            e.getMessage()
        );
    }

    public void testExistsQuery() {
        {
            FlatObjectFieldMapper.FlatObjectFieldType ft = (FlatObjectFieldMapper.FlatObjectFieldType) getFlatParentFieldType(
                "field",
                null,
                true,
                true
            );
            // when checking on the flat_object field name "field", check if exist in the field mapper names
            assertEquals(new FieldExistsQuery("field"), ft.existsQuery(null));

            // when checking if a subfield within the flat_object, for example, "field.bar", use term query in the flat_object field
            MappedFieldType dynamicMappedFieldType = new FlatObjectFieldMapper.FlatObjectFieldType(
                "field.bar",
                ft.name(),
                ft.getValueFieldType(),
                ft.getValueAndPathFieldType()
            );
            assertEquals(new TermQuery(new Term("field", "field.bar")), dynamicMappedFieldType.existsQuery(null));

        }

        {
            FlatObjectFieldMapper.FlatObjectFieldType ft = new FlatObjectFieldMapper.FlatObjectFieldType("field", null, true, false);
            assertEquals(new TermQuery(new Term(FieldNamesFieldMapper.NAME, "field")), ft.existsQuery(MOCK_QSC_ENABLE_INDEX_DOC_VALUES));
        }
    }

    public void testTermsQuery() {

        // 1.test isSearchable=true, hasDocValues=true, mappedFieldTypeName=null
        {
            FlatObjectFieldMapper.FlatObjectFieldType ft = (FlatObjectFieldMapper.FlatObjectFieldType) getFlatParentFieldType(
                "field",
                null,
                true,
                true
            );
            List<BytesRef> indexTerms = new ArrayList<>();
            indexTerms.add(new BytesRef("foo"));
            indexTerms.add(new BytesRef("bar"));
            List<BytesRef> docValueterms = new ArrayList<>();
            docValueterms.add(new BytesRef("field.foo"));
            docValueterms.add(new BytesRef("field.bar"));
            Query expected = new IndexOrDocValuesQuery(
                new TermInSetQuery("field" + VALUE_SUFFIX, indexTerms),
                new TermInSetQuery(DOC_VALUES_REWRITE, "field" + VALUE_SUFFIX, docValueterms)
            );

            assertEquals(expected, ft.termsQuery(Arrays.asList("foo", "bar"), MOCK_QSC_ENABLE_INDEX_DOC_VALUES));
        }

        // test isSearchable=true, hasDocValues=true, mappedFieldTypeName!=null
        {
            FlatObjectFieldMapper.FlatObjectFieldType ft = (FlatObjectFieldMapper.FlatObjectFieldType) getFlatParentFieldType(
                "field.field1",
                "field",
                true,
                true
            );

            List<BytesRef> indexTerms = new ArrayList<>();
            indexTerms.add(new BytesRef("field.field1=foo"));
            indexTerms.add(new BytesRef("field.field1=bar"));
            List<BytesRef> docValueterms = new ArrayList<>();
            docValueterms.add(new BytesRef("field.field.field1=foo"));
            docValueterms.add(new BytesRef("field.field.field1=bar"));
            Query expected = new IndexOrDocValuesQuery(
                new TermInSetQuery("field" + VALUE_AND_PATH_SUFFIX, indexTerms),
                new TermInSetQuery(DOC_VALUES_REWRITE, "field" + VALUE_AND_PATH_SUFFIX, docValueterms)
            );

            assertEquals(expected, ft.termsQuery(Arrays.asList("foo", "bar"), MOCK_QSC_ENABLE_INDEX_DOC_VALUES));
        }

        // 2.test isSearchable=true, hasDocValues=false, mappedFieldTypeName=null
        {
            FlatObjectFieldMapper.FlatObjectFieldType ft = (FlatObjectFieldMapper.FlatObjectFieldType) getFlatParentFieldType(
                "field",
                null,
                true,
                false
            );
            List<BytesRef> indexTerms = new ArrayList<>();
            indexTerms.add(new BytesRef("foo"));
            indexTerms.add(new BytesRef("bar"));
            Query expected = new TermInSetQuery("field" + VALUE_SUFFIX, indexTerms);

            assertEquals(expected, ft.termsQuery(Arrays.asList("foo", "bar"), MOCK_QSC_ENABLE_INDEX_DOC_VALUES));
        }

        // test isSearchable=true, hasDocValues=false, mappedFieldTypeName!=null
        {
            FlatObjectFieldMapper.FlatObjectFieldType ft = (FlatObjectFieldMapper.FlatObjectFieldType) getFlatParentFieldType(
                "field.field1",
                "field",
                true,
                false
            );
            List<BytesRef> indexTerms = new ArrayList<>();
            indexTerms.add(new BytesRef("field.field1=foo"));
            indexTerms.add(new BytesRef("field.field1=bar"));
            Query expected = new TermInSetQuery("field" + VALUE_AND_PATH_SUFFIX, indexTerms);

            assertEquals(expected, ft.termsQuery(Arrays.asList("foo", "bar"), null));
        }

        // 3.test isSearchable=false, hasDocValues=true, mappedFieldTypeName=null
        {
            FlatObjectFieldMapper.FlatObjectFieldType ft = (FlatObjectFieldMapper.FlatObjectFieldType) getFlatParentFieldType(
                "field",
                null,
                false,
                true
            );

            List<BytesRef> indexTerms = new ArrayList<>();
            indexTerms.add(new BytesRef("foo"));
            indexTerms.add(new BytesRef("bar"));
            List<BytesRef> docValueterms = new ArrayList<>();
            docValueterms.add(new BytesRef("field.foo"));
            docValueterms.add(new BytesRef("field.bar"));
            Query expected = new TermInSetQuery(DOC_VALUES_REWRITE, "field" + VALUE_SUFFIX, docValueterms);

            assertEquals(expected, ft.termsQuery(Arrays.asList("foo", "bar"), MOCK_QSC_ENABLE_INDEX_DOC_VALUES));
        }

        // test isSearchable=false, hasDocValues=true, mappedFieldTypeName!=null
        {
            FlatObjectFieldMapper.FlatObjectFieldType ft = (FlatObjectFieldMapper.FlatObjectFieldType) getFlatParentFieldType(
                "field.field1",
                "field",
                false,
                true
            );

            List<BytesRef> docValueTerms = new ArrayList<>();
            docValueTerms.add(new BytesRef("field.field.field1=foo"));
            docValueTerms.add(new BytesRef("field.field.field1=bar"));
            Query expected = new TermInSetQuery(DOC_VALUES_REWRITE, "field" + VALUE_AND_PATH_SUFFIX, docValueTerms);

            assertEquals(expected, ft.termsQuery(Arrays.asList("foo", "bar"), MOCK_QSC_ENABLE_INDEX_DOC_VALUES));
        }

        // 4.test isSearchable=false, hasDocValues=false, mappedFieldTypeName=null
        {
            FlatObjectFieldMapper.FlatObjectFieldType ft = (FlatObjectFieldMapper.FlatObjectFieldType) getFlatParentFieldType(
                "field",
                null,
                false,
                false
            );
            IllegalArgumentException e = expectThrows(
                IllegalArgumentException.class,
                () -> ft.termsQuery(Arrays.asList("foo", "bar"), MOCK_QSC_ENABLE_INDEX_DOC_VALUES)
            );
            assertEquals(
                "Cannot search on field [field] since it is both not indexed, and does not have doc_values " + "enabled.",
                e.getMessage()
            );
        }

        // test isSearchable=false, hasDocValues=false, mappedFieldTypeName!=null
        {
            FlatObjectFieldMapper.FlatObjectFieldType ft = (FlatObjectFieldMapper.FlatObjectFieldType) getFlatParentFieldType(
                "field.field1",
                "field",
                false,
                false
            );
            IllegalArgumentException e = expectThrows(
                IllegalArgumentException.class,
                () -> ft.termsQuery(Arrays.asList("foo", "bar"), MOCK_QSC_ENABLE_INDEX_DOC_VALUES)
            );
            assertEquals(
                "Cannot search on field [field.field1] since it is both not indexed, and does not have doc_values " + "enabled.",
                e.getMessage()
            );
        }
    }

    public void testPrefixQuery() {
        // 1.test isSearchable=true, hasDocValues=true, mappedFieldTypeName=null
        {
            FlatObjectFieldMapper.FlatObjectFieldType ft = (FlatObjectFieldMapper.FlatObjectFieldType) getFlatParentFieldType(
                "field",
                null,
                true,
                true
            );
            Query expected = new IndexOrDocValuesQuery(
                new PrefixQuery(new Term("field" + VALUE_SUFFIX, "foo"), CONSTANT_SCORE_REWRITE),
                new PrefixQuery(new Term("field" + VALUE_SUFFIX, "field.foo"), DOC_VALUES_REWRITE)
            );
            assertEquals(expected, ft.prefixQuery("foo", CONSTANT_SCORE_REWRITE, false, MOCK_QSC_ENABLE_INDEX_DOC_VALUES));
        }

        // test isSearchable=true, hasDocValues=true, mappedFieldTypeName!=null
        {
            FlatObjectFieldMapper.FlatObjectFieldType ft = (FlatObjectFieldMapper.FlatObjectFieldType) getFlatParentFieldType(
                "field.field1",
                "field",
                true,
                true
            );
            Query expected = new IndexOrDocValuesQuery(
                new PrefixQuery(new Term("field" + VALUE_AND_PATH_SUFFIX, "field.field1=foo"), CONSTANT_SCORE_REWRITE),
                new PrefixQuery(new Term("field" + VALUE_AND_PATH_SUFFIX, "field.field.field1=foo"), DOC_VALUES_REWRITE)
            );
            assertEquals(expected, ft.prefixQuery("foo", CONSTANT_SCORE_REWRITE, false, MOCK_QSC_ENABLE_INDEX_DOC_VALUES));
        }

        // 2.test isSearchable=true, hasDocValues=false, mappedFieldTypeName=null
        {
            FlatObjectFieldMapper.FlatObjectFieldType ft = (FlatObjectFieldMapper.FlatObjectFieldType) getFlatParentFieldType(
                "field",
                null,
                true,
                false
            );
            Query expected = new PrefixQuery(new Term("field" + VALUE_SUFFIX, "foo"), CONSTANT_SCORE_REWRITE);
            assertEquals(expected, ft.prefixQuery("foo", CONSTANT_SCORE_REWRITE, false, MOCK_QSC_ENABLE_INDEX_DOC_VALUES));
        }

        // test isSearchable=true, hasDocValues=false, mappedFieldTypeName!=null
        {
            FlatObjectFieldMapper.FlatObjectFieldType ft = (FlatObjectFieldMapper.FlatObjectFieldType) getFlatParentFieldType(
                "field.field1",
                "field",
                true,
                false
            );
            Query expected = new PrefixQuery(new Term("field" + VALUE_AND_PATH_SUFFIX, "field.field1=foo"), CONSTANT_SCORE_REWRITE);
            assertEquals(expected, ft.prefixQuery("foo", CONSTANT_SCORE_REWRITE, false, MOCK_QSC_ENABLE_INDEX_DOC_VALUES));
        }

        // 3.test isSearchable=false, hasDocValues=true, mappedFieldTypeName=null
        {
            FlatObjectFieldMapper.FlatObjectFieldType ft = (FlatObjectFieldMapper.FlatObjectFieldType) getFlatParentFieldType(
                "field",
                null,
                false,
                true
            );
            Query expected = new PrefixQuery(new Term("field" + VALUE_SUFFIX, "field.foo"), DOC_VALUES_REWRITE);
            assertEquals(expected, ft.prefixQuery("foo", CONSTANT_SCORE_REWRITE, false, MOCK_QSC_ENABLE_INDEX_DOC_VALUES));
        }

        // test isSearchable=false, hasDocValues=true, mappedFieldTypeName!=null
        {
            FlatObjectFieldMapper.FlatObjectFieldType ft = (FlatObjectFieldMapper.FlatObjectFieldType) getFlatParentFieldType(
                "field.field1",
                "field",
                false,
                true
            );
            Query expected = new PrefixQuery(new Term("field" + VALUE_AND_PATH_SUFFIX, "field.field.field1=foo"), DOC_VALUES_REWRITE);
            assertEquals(expected, ft.prefixQuery("foo", CONSTANT_SCORE_REWRITE, false, MOCK_QSC_ENABLE_INDEX_DOC_VALUES));
        }

        // 4.test isSearchable=false, hasDocValues=false, mappedFieldTypeName=null
        {
            FlatObjectFieldMapper.FlatObjectFieldType ft = (FlatObjectFieldMapper.FlatObjectFieldType) getFlatParentFieldType(
                "field",
                null,
                false,
                false
            );
            IllegalArgumentException e = expectThrows(
                IllegalArgumentException.class,
                () -> ft.prefixQuery("foo", CONSTANT_SCORE_REWRITE, false, MOCK_QSC_ENABLE_INDEX_DOC_VALUES)
            );
            assertEquals(
                "Cannot search on field [field] since it is both not indexed, and does not have doc_values " + "enabled.",
                e.getMessage()
            );
        }

        // test isSearchable=false, hasDocValues=false, mappedFieldTypeName!=null
        {
            FlatObjectFieldMapper.FlatObjectFieldType ft = (FlatObjectFieldMapper.FlatObjectFieldType) getFlatParentFieldType(
                "field.field1",
                "field",
                false,
                false
            );
            IllegalArgumentException e = expectThrows(
                IllegalArgumentException.class,
                () -> ft.prefixQuery("foo", CONSTANT_SCORE_REWRITE, false, MOCK_QSC_ENABLE_INDEX_DOC_VALUES)
            );
            assertEquals(
                "Cannot search on field [field.field1] since it is both not indexed, and does not have doc_values " + "enabled.",
                e.getMessage()
            );
        }
    }

    public void testRegexpQuery() {
        // 1.test isSearchable=true, hasDocValues=true, mappedFieldTypeName=null
        {
            FlatObjectFieldMapper.FlatObjectFieldType ft = (FlatObjectFieldMapper.FlatObjectFieldType) getFlatParentFieldType(
                "field",
                null,
                true,
                true
            );
            Query expected = new IndexOrDocValuesQuery(
                new RegexpQuery(
                    new Term("field" + VALUE_SUFFIX, new BytesRef("foo")),
                    0,
                    0,
                    RegexpQuery.DEFAULT_PROVIDER,
                    10,
                    CONSTANT_SCORE_REWRITE
                ),
                new RegexpQuery(
                    new Term("field" + VALUE_SUFFIX, new BytesRef("field.foo")),
                    0,
                    0,
                    RegexpQuery.DEFAULT_PROVIDER,
                    10,
                    DOC_VALUES_REWRITE
                )
            );
            assertEquals(expected, ft.regexpQuery("foo", 0, 0, 10, null, MOCK_QSC_ENABLE_INDEX_DOC_VALUES));
        }

        // test isSearchable=true, hasDocValues=true, mappedFieldTypeName!=null
        {
            FlatObjectFieldMapper.FlatObjectFieldType ft = (FlatObjectFieldMapper.FlatObjectFieldType) getFlatParentFieldType(
                "field.field1",
                "field",
                true,
                true
            );
            Query expected = new IndexOrDocValuesQuery(
                new RegexpQuery(
                    new Term("field" + VALUE_AND_PATH_SUFFIX, new BytesRef("field.field1=foo")),
                    0,
                    0,
                    RegexpQuery.DEFAULT_PROVIDER,
                    10,
                    CONSTANT_SCORE_REWRITE
                ),
                new RegexpQuery(
                    new Term("field" + VALUE_AND_PATH_SUFFIX, new BytesRef("field.field.field1=foo")),
                    0,
                    0,
                    RegexpQuery.DEFAULT_PROVIDER,
                    10,
                    DOC_VALUES_REWRITE
                )
            );
            assertEquals(expected, ft.regexpQuery("foo", 0, 0, 10, null, MOCK_QSC_ENABLE_INDEX_DOC_VALUES));
        }

        // 2.test isSearchable=true, hasDocValues=false, mappedFieldTypeName=null
        {
            FlatObjectFieldMapper.FlatObjectFieldType ft = (FlatObjectFieldMapper.FlatObjectFieldType) getFlatParentFieldType(
                "field",
                null,
                true,
                false
            );
            Query expected = new RegexpQuery(
                new Term("field" + VALUE_SUFFIX, new BytesRef("foo")),
                0,
                0,
                RegexpQuery.DEFAULT_PROVIDER,
                10,
                CONSTANT_SCORE_REWRITE
            );
            assertEquals(expected, ft.regexpQuery("foo", 0, 0, 10, null, MOCK_QSC_ENABLE_INDEX_DOC_VALUES));
        }

        // test isSearchable=true, hasDocValues=false, mappedFieldTypeName!=null
        {
            FlatObjectFieldMapper.FlatObjectFieldType ft = (FlatObjectFieldMapper.FlatObjectFieldType) getFlatParentFieldType(
                "field.field1",
                "field",
                true,
                false
            );
            Query expected = new RegexpQuery(
                new Term("field" + VALUE_AND_PATH_SUFFIX, new BytesRef("field.field1=foo")),
                0,
                0,
                RegexpQuery.DEFAULT_PROVIDER,
                10,
                CONSTANT_SCORE_REWRITE
            );
            assertEquals(expected, ft.regexpQuery("foo", 0, 0, 10, null, MOCK_QSC_ENABLE_INDEX_DOC_VALUES));
        }

        // 3.test isSearchable=false, hasDocValues=true, mappedFieldTypeName=null
        {
            FlatObjectFieldMapper.FlatObjectFieldType ft = (FlatObjectFieldMapper.FlatObjectFieldType) getFlatParentFieldType(
                "field",
                null,
                false,
                true
            );
            Query expected = new RegexpQuery(
                new Term("field" + VALUE_SUFFIX, new BytesRef("field.foo")),
                0,
                0,
                RegexpQuery.DEFAULT_PROVIDER,
                10,
                DOC_VALUES_REWRITE
            );
            assertEquals(expected, ft.regexpQuery("foo", 0, 0, 10, null, MOCK_QSC_ENABLE_INDEX_DOC_VALUES));
        }

        // test isSearchable=false, hasDocValues=true, mappedFieldTypeName!=null
        {
            FlatObjectFieldMapper.FlatObjectFieldType ft = (FlatObjectFieldMapper.FlatObjectFieldType) getFlatParentFieldType(
                "field.field1",
                "field",
                false,
                true
            );
            Query expected = new RegexpQuery(
                new Term("field" + VALUE_AND_PATH_SUFFIX, new BytesRef("field.field.field1=foo")),
                0,
                0,
                RegexpQuery.DEFAULT_PROVIDER,
                10,
                DOC_VALUES_REWRITE
            );
            assertEquals(expected, ft.regexpQuery("foo", 0, 0, 10, null, MOCK_QSC_ENABLE_INDEX_DOC_VALUES));
        }

        // 4.test isSearchable=false, hasDocValues=false, mappedFieldTypeName=null
        {
            FlatObjectFieldMapper.FlatObjectFieldType ft = (FlatObjectFieldMapper.FlatObjectFieldType) getFlatParentFieldType(
                "field",
                null,
                false,
                false
            );
            IllegalArgumentException e = expectThrows(
                IllegalArgumentException.class,
                () -> ft.regexpQuery("foo", 0, 0, 10, null, MOCK_QSC_ENABLE_INDEX_DOC_VALUES)
            );
            assertEquals(
                "Cannot search on field [field] since it is both not indexed, and does not have doc_values " + "enabled.",
                e.getMessage()
            );
        }

        // test isSearchable=false, hasDocValues=false, mappedFieldTypeName!=null
        {
            FlatObjectFieldMapper.FlatObjectFieldType ft = (FlatObjectFieldMapper.FlatObjectFieldType) getFlatParentFieldType(
                "field.field1",
                "field",
                false,
                false
            );
            IllegalArgumentException e = expectThrows(
                IllegalArgumentException.class,
                () -> ft.regexpQuery("foo", 0, 0, 10, null, MOCK_QSC_ENABLE_INDEX_DOC_VALUES)
            );
            assertEquals(
                "Cannot search on field [field.field1] since it is both not indexed, and does not have doc_values " + "enabled.",
                e.getMessage()
            );
        }
    }

    public void testFuzzyQuery() {
        // 1.test isSearchable=true, hasDocValues=true, mappedFieldTypeName=null
        {
            FlatObjectFieldMapper.FlatObjectFieldType ft = (FlatObjectFieldMapper.FlatObjectFieldType) getFlatParentFieldType(
                "field",
                null,
                true,
                true
            );
            Query expected = new IndexOrDocValuesQuery(
                new FuzzyQuery(new Term("field" + VALUE_SUFFIX, "foo"), 2, 1, 50, true),
                new FuzzyQuery(new Term("field" + VALUE_SUFFIX, "field.foo"), 2, 1, 50, true, MultiTermQuery.DOC_VALUES_REWRITE)
            );
            assertEquals(expected, ft.fuzzyQuery("foo", Fuzziness.fromEdits(2), 1, 50, true, null, MOCK_QSC_ENABLE_INDEX_DOC_VALUES));
        }

        // test isSearchable=true, hasDocValues=true, mappedFieldTypeName!=null
        {
            FlatObjectFieldMapper.FlatObjectFieldType ft = (FlatObjectFieldMapper.FlatObjectFieldType) getFlatParentFieldType(
                "field.field1",
                "field",
                true,
                true
            );
            Query expected = new IndexOrDocValuesQuery(
                new FuzzyQuery(new Term("field" + VALUE_AND_PATH_SUFFIX, "field.field1=foo"), 2, 1, 50, true),
                new FuzzyQuery(
                    new Term("field" + VALUE_AND_PATH_SUFFIX, "field.field.field1=foo"),
                    2,
                    1,
                    50,
                    true,
                    MultiTermQuery.DOC_VALUES_REWRITE
                )
            );
            assertEquals(expected, ft.fuzzyQuery("foo", Fuzziness.fromEdits(2), 1, 50, true, null, MOCK_QSC_ENABLE_INDEX_DOC_VALUES));
        }

        // 2.test isSearchable=true, hasDocValues=false, mappedFieldTypeName=null
        {
            FlatObjectFieldMapper.FlatObjectFieldType ft = (FlatObjectFieldMapper.FlatObjectFieldType) getFlatParentFieldType(
                "field",
                null,
                true,
                false
            );
            Query expected = new FuzzyQuery(new Term("field" + VALUE_SUFFIX, "foo"), 2, 1, 50, true);
            assertEquals(expected, ft.fuzzyQuery("foo", Fuzziness.fromEdits(2), 1, 50, true, null, MOCK_QSC_ENABLE_INDEX_DOC_VALUES));
        }

        // test isSearchable=true, hasDocValues=false, mappedFieldTypeName!=null
        {
            FlatObjectFieldMapper.FlatObjectFieldType ft = (FlatObjectFieldMapper.FlatObjectFieldType) getFlatParentFieldType(
                "field.field1",
                "field",
                true,
                false
            );
            Query expected = new FuzzyQuery(new Term("field" + VALUE_AND_PATH_SUFFIX, "field.field1=foo"), 2, 1, 50, true);
            assertEquals(expected, ft.fuzzyQuery("foo", Fuzziness.fromEdits(2), 1, 50, true, null, MOCK_QSC_ENABLE_INDEX_DOC_VALUES));
        }

        // 3.test isSearchable=false, hasDocValues=true, mappedFieldTypeName=null
        {
            FlatObjectFieldMapper.FlatObjectFieldType ft = (FlatObjectFieldMapper.FlatObjectFieldType) getFlatParentFieldType(
                "field",
                null,
                false,
                true
            );
            Query expected = new FuzzyQuery(
                new Term("field" + VALUE_SUFFIX, "field.foo"),
                2,
                1,
                50,
                true,
                MultiTermQuery.DOC_VALUES_REWRITE
            );
            assertEquals(expected, ft.fuzzyQuery("foo", Fuzziness.fromEdits(2), 1, 50, true, null, MOCK_QSC_ENABLE_INDEX_DOC_VALUES));
        }

        // test isSearchable=false, hasDocValues=true, mappedFieldTypeName!=null
        {
            FlatObjectFieldMapper.FlatObjectFieldType ft = (FlatObjectFieldMapper.FlatObjectFieldType) getFlatParentFieldType(
                "field.field1",
                "field",
                false,
                true
            );
            Query expected = new FuzzyQuery(
                new Term("field" + VALUE_AND_PATH_SUFFIX, "field.field.field1=foo"),
                2,
                1,
                50,
                true,
                MultiTermQuery.DOC_VALUES_REWRITE
            );
            assertEquals(expected, ft.fuzzyQuery("foo", Fuzziness.fromEdits(2), 1, 50, true, null, MOCK_QSC_ENABLE_INDEX_DOC_VALUES));
        }

        // 4.test isSearchable=false, hasDocValues=false, mappedFieldTypeName=null
        {
            FlatObjectFieldMapper.FlatObjectFieldType ft = (FlatObjectFieldMapper.FlatObjectFieldType) getFlatParentFieldType(
                "field",
                null,
                false,
                false
            );
            IllegalArgumentException e = expectThrows(
                IllegalArgumentException.class,
                () -> ft.fuzzyQuery("foo", Fuzziness.fromEdits(2), 1, 50, true, null, MOCK_QSC_ENABLE_INDEX_DOC_VALUES)
            );
            assertEquals(
                "Cannot search on field [field] since it is both not indexed, and does not have doc_values " + "enabled.",
                e.getMessage()
            );
        }

        // test isSearchable=false, hasDocValues=false, mappedFieldTypeName!=null
        {
            FlatObjectFieldMapper.FlatObjectFieldType ft = (FlatObjectFieldMapper.FlatObjectFieldType) getFlatParentFieldType(
                "field.field1",
                "field",
                false,
                false
            );
            IllegalArgumentException e = expectThrows(
                IllegalArgumentException.class,
                () -> ft.fuzzyQuery("foo", Fuzziness.fromEdits(2), 1, 50, true, null, MOCK_QSC_ENABLE_INDEX_DOC_VALUES)
            );
            assertEquals(
                "Cannot search on field [field.field1] since it is both not indexed, and does not have doc_values " + "enabled.",
                e.getMessage()
            );
        }
    }

    public void testRangeQuery() {
        {
            for (boolean searchable : new boolean[] { true, false }) {
                for (boolean hasDocValue : new boolean[] { true, false }) {
                    FlatObjectFieldMapper.FlatObjectFieldType ft = (FlatObjectFieldMapper.FlatObjectFieldType) getFlatParentFieldType(
                        "field",
                        null,
                        searchable,
                        hasDocValue
                    );

                    if (searchable == false && hasDocValue == false) {
                        IllegalArgumentException e = expectThrows(
                            IllegalArgumentException.class,
                            () -> ft.rangeQuery(new BytesRef("2"), new BytesRef("10"), true, true, MOCK_QSC_ENABLE_INDEX_DOC_VALUES)
                        );
                        assertEquals(
                            "Cannot search on field [field] since it is both not indexed, and does not have doc_values " + "enabled.",
                            e.getMessage()
                        );
                        continue;
                    }

                    Query indexQuery = new TermRangeQuery("field" + VALUE_SUFFIX, new BytesRef("2"), new BytesRef("10"), true, true);
                    Query dvQuery = new TermRangeQuery(
                        "field" + VALUE_SUFFIX,
                        new BytesRef("field.2"),
                        new BytesRef("field.10"),
                        true,
                        true,
                        DOC_VALUES_REWRITE
                    );
                    Query expected = searchable == false
                        ? dvQuery
                        : (hasDocValue ? new IndexOrDocValuesQuery(indexQuery, dvQuery) : indexQuery);
                    assertEquals(
                        expected,
                        ft.rangeQuery(new BytesRef("2"), new BytesRef("10"), true, true, MOCK_QSC_ENABLE_INDEX_DOC_VALUES)
                    );
                }
            }
        }

        {
            for (boolean searchable : new boolean[] { true, false }) {
                for (boolean hasDocValue : new boolean[] { true, false }) {
                    FlatObjectFieldMapper.FlatObjectFieldType ft = (FlatObjectFieldMapper.FlatObjectFieldType) getFlatParentFieldType(
                        "field.field1",
                        "field",
                        searchable,
                        hasDocValue
                    );

                    if (searchable == false && hasDocValue == false) {
                        IllegalArgumentException e = expectThrows(
                            IllegalArgumentException.class,
                            () -> ft.rangeQuery(new BytesRef("2"), new BytesRef("10"), true, true, MOCK_QSC_ENABLE_INDEX_DOC_VALUES)
                        );
                        assertEquals(
                            "Cannot search on field [field.field1] since it is both not indexed, and does not have doc_values "
                                + "enabled.",
                            e.getMessage()
                        );
                        continue;
                    }

                    Query indexQuery = new TermRangeQuery(
                        "field" + VALUE_AND_PATH_SUFFIX,
                        new BytesRef("field.field1=2"),
                        new BytesRef("field.field1=10"),
                        true,
                        true
                    );
                    Query dvQuery = new TermRangeQuery(
                        "field" + VALUE_AND_PATH_SUFFIX,
                        new BytesRef("field.field.field1=2"),
                        new BytesRef("field.field.field1=10"),
                        true,
                        true,
                        DOC_VALUES_REWRITE
                    );
                    Query expected = searchable == false
                        ? dvQuery
                        : (hasDocValue ? new IndexOrDocValuesQuery(indexQuery, dvQuery) : indexQuery);
                    assertEquals(
                        expected,
                        ft.rangeQuery(new BytesRef("2"), new BytesRef("10"), true, true, MOCK_QSC_ENABLE_INDEX_DOC_VALUES)
                    );
                }
            }
        }

        {
            for (boolean searchable : new boolean[] { true, false }) {
                for (boolean hasDocValue : new boolean[] { true, false }) {
                    FlatObjectFieldMapper.FlatObjectFieldType ft = (FlatObjectFieldMapper.FlatObjectFieldType) getFlatParentFieldType(
                        "field",
                        null,
                        searchable,
                        hasDocValue
                    );

                    if (searchable == false && hasDocValue == false) {
                        IllegalArgumentException e = expectThrows(
                            IllegalArgumentException.class,
                            () -> ft.rangeQuery(new BytesRef("2"), new BytesRef("10"), true, true, MOCK_QSC_ENABLE_INDEX_DOC_VALUES)
                        );
                        assertEquals(
                            "Cannot search on field [field] since it is both not indexed, and does not have doc_values " + "enabled.",
                            e.getMessage()
                        );
                        continue;
                    }
                    boolean nullLowerTerm = randomBoolean();
                    boolean nullUpperTerm = nullLowerTerm == false || randomBoolean();

                    Automaton a1 = PrefixQuery.toAutomaton(new BytesRef("field."));
                    Automaton a2 = TermRangeQuery.toAutomaton(
                        nullLowerTerm ? null : new BytesRef("field.2"),
                        nullUpperTerm ? null : new BytesRef("field.10"),
                        true,
                        true
                    );
                    Automaton dvAutomaton = Operations.intersection(a1, a2);
                    Query indexQuery = new TermRangeQuery(
                        "field" + VALUE_SUFFIX,
                        nullLowerTerm ? null : new BytesRef("2"),
                        nullUpperTerm ? null : new BytesRef("10"),
                        true,
                        true
                    );
                    Query dvQuery = new AutomatonQuery(
                        new Term("field" + VALUE_SUFFIX),
                        dvAutomaton,
                        Operations.DEFAULT_DETERMINIZE_WORK_LIMIT,
                        true,
                        DOC_VALUES_REWRITE
                    );
                    Query expected = searchable == false
                        ? dvQuery
                        : (hasDocValue ? new IndexOrDocValuesQuery(indexQuery, dvQuery) : indexQuery);
                    assertEquals(
                        expected,
                        ft.rangeQuery(
                            nullLowerTerm ? null : new BytesRef("2"),
                            nullUpperTerm ? null : new BytesRef("10"),
                            true,
                            true,
                            MOCK_QSC_ENABLE_INDEX_DOC_VALUES
                        )
                    );
                }
            }
        }

        {
            for (boolean searchable : new boolean[] { true, false }) {
                for (boolean hasDocValue : new boolean[] { true, false }) {
                    FlatObjectFieldMapper.FlatObjectFieldType ft = (FlatObjectFieldMapper.FlatObjectFieldType) getFlatParentFieldType(
                        "field.field1",
                        "field",
                        searchable,
                        hasDocValue
                    );
                    if (searchable == false && hasDocValue == false) {
                        IllegalArgumentException e = expectThrows(
                            IllegalArgumentException.class,
                            () -> ft.rangeQuery(new BytesRef("2"), new BytesRef("10"), true, true, MOCK_QSC_ENABLE_INDEX_DOC_VALUES)
                        );
                        assertEquals(
                            "Cannot search on field [field.field1] since it is both not indexed, and does not have doc_values "
                                + "enabled.",
                            e.getMessage()
                        );
                        continue;
                    }
                    boolean nullLowerTerm = true;// randomBoolean();
                    boolean nullUpperTerm = true;// nullLowerTerm == false || randomBoolean();

                    Automaton a1 = PrefixQuery.toAutomaton(new BytesRef("field.field1="));
                    Automaton a2 = TermRangeQuery.toAutomaton(
                        nullLowerTerm ? null : new BytesRef("field.field1=2"),
                        nullUpperTerm ? null : new BytesRef("field.field1=10"),
                        true,
                        true
                    );
                    Automaton termAutomaton = Operations.intersection(a1, a2);

                    Automaton dvA1 = PrefixQuery.toAutomaton(new BytesRef("field.field.field1="));
                    Automaton dvA2 = TermRangeQuery.toAutomaton(
                        nullLowerTerm ? null : new BytesRef("field.field.field1=2"),
                        nullUpperTerm ? null : new BytesRef("field.field.field1=10"),
                        true,
                        true
                    );
                    Automaton dvAutomaton = Operations.intersection(dvA1, dvA2);
                    Query indexQuery = new AutomatonQuery(
                        new Term("field" + VALUE_AND_PATH_SUFFIX),
                        termAutomaton,
                        Operations.DEFAULT_DETERMINIZE_WORK_LIMIT,
                        true
                    );
                    Query dvQuery = new AutomatonQuery(
                        new Term("field" + VALUE_AND_PATH_SUFFIX),
                        dvAutomaton,
                        Operations.DEFAULT_DETERMINIZE_WORK_LIMIT,
                        true,
                        DOC_VALUES_REWRITE
                    );
                    Query expected = searchable == false
                        ? dvQuery
                        : (hasDocValue ? new IndexOrDocValuesQuery(indexQuery, dvQuery) : indexQuery);
                    assertEquals(
                        expected,
                        ft.rangeQuery(
                            nullLowerTerm ? null : new BytesRef("2"),
                            nullUpperTerm ? null : new BytesRef("10"),
                            true,
                            true,
                            MOCK_QSC_ENABLE_INDEX_DOC_VALUES
                        )
                    );
                }
            }
        }
    }

    public void testWildcardQuery() {
        // 1.test isSearchable=true, hasDocValues=true, mappedFieldTypeName=null
        {
            FlatObjectFieldMapper.FlatObjectFieldType ft = (FlatObjectFieldMapper.FlatObjectFieldType) getFlatParentFieldType(
                "field",
                null,
                true,
                true
            );
            Query expected = new IndexOrDocValuesQuery(
                new WildcardQuery(
                    new Term("field" + VALUE_SUFFIX, "foo*"),
                    Operations.DEFAULT_DETERMINIZE_WORK_LIMIT,
                    MultiTermQuery.CONSTANT_SCORE_REWRITE
                ),
                new WildcardQuery(
                    new Term("field" + VALUE_SUFFIX, "field.foo*"),
                    Operations.DEFAULT_DETERMINIZE_WORK_LIMIT,
                    MultiTermQuery.DOC_VALUES_REWRITE
                )
            );
            assertEquals(expected, ft.wildcardQuery("foo*", null, false, MOCK_QSC_ENABLE_INDEX_DOC_VALUES));
        }

        // test isSearchable=true, hasDocValues=true, mappedFieldTypeName!=null
        {
            FlatObjectFieldMapper.FlatObjectFieldType ft = (FlatObjectFieldMapper.FlatObjectFieldType) getFlatParentFieldType(
                "field.field1",
                "field",
                true,
                true
            );
            Query expected = new IndexOrDocValuesQuery(
                new WildcardQuery(
                    new Term("field" + VALUE_AND_PATH_SUFFIX, "field.field1=foo*"),
                    Operations.DEFAULT_DETERMINIZE_WORK_LIMIT,
                    MultiTermQuery.CONSTANT_SCORE_REWRITE
                ),
                new WildcardQuery(
                    new Term("field" + VALUE_AND_PATH_SUFFIX, "field.field.field1=foo*"),
                    Operations.DEFAULT_DETERMINIZE_WORK_LIMIT,
                    MultiTermQuery.DOC_VALUES_REWRITE
                )
            );
            assertEquals(expected, ft.wildcardQuery("foo*", null, false, MOCK_QSC_ENABLE_INDEX_DOC_VALUES));
        }

        // 2.test isSearchable=true, hasDocValues=false, mappedFieldTypeName=null
        {
            FlatObjectFieldMapper.FlatObjectFieldType ft = (FlatObjectFieldMapper.FlatObjectFieldType) getFlatParentFieldType(
                "field",
                null,
                true,
                false
            );
            Query expected = new WildcardQuery(
                new Term("field" + VALUE_SUFFIX, "foo*"),
                Operations.DEFAULT_DETERMINIZE_WORK_LIMIT,
                MultiTermQuery.CONSTANT_SCORE_REWRITE
            );
            assertEquals(expected, ft.wildcardQuery("foo*", null, false, MOCK_QSC_ENABLE_INDEX_DOC_VALUES));
        }

        // test isSearchable=true, hasDocValues=false, mappedFieldTypeName!=null
        {
            FlatObjectFieldMapper.FlatObjectFieldType ft = (FlatObjectFieldMapper.FlatObjectFieldType) getFlatParentFieldType(
                "field.field1",
                "field",
                true,
                false
            );
            Query expected = new WildcardQuery(
                new Term("field" + VALUE_AND_PATH_SUFFIX, "field.field1=foo*"),
                Operations.DEFAULT_DETERMINIZE_WORK_LIMIT,
                MultiTermQuery.CONSTANT_SCORE_REWRITE
            );
            assertEquals(expected, ft.wildcardQuery("foo*", null, false, MOCK_QSC_ENABLE_INDEX_DOC_VALUES));
        }

        // 3.test isSearchable=false, hasDocValues=true, mappedFieldTypeName=null
        {
            FlatObjectFieldMapper.FlatObjectFieldType ft = (FlatObjectFieldMapper.FlatObjectFieldType) getFlatParentFieldType(
                "field",
                null,
                false,
                true
            );
            Query expected = new WildcardQuery(
                new Term("field" + VALUE_SUFFIX, "field.foo*"),
                Operations.DEFAULT_DETERMINIZE_WORK_LIMIT,
                MultiTermQuery.DOC_VALUES_REWRITE
            );
            assertEquals(expected, ft.wildcardQuery("foo*", null, false, MOCK_QSC_ENABLE_INDEX_DOC_VALUES));
        }

        // test isSearchable=false, hasDocValues=true, mappedFieldTypeName!=null
        {
            FlatObjectFieldMapper.FlatObjectFieldType ft = (FlatObjectFieldMapper.FlatObjectFieldType) getFlatParentFieldType(
                "field.field1",
                "field",
                false,
                true
            );
            Query expected = new WildcardQuery(
                new Term("field" + VALUE_AND_PATH_SUFFIX, "field.field.field1=foo*"),
                Operations.DEFAULT_DETERMINIZE_WORK_LIMIT,
                MultiTermQuery.DOC_VALUES_REWRITE
            );
            assertEquals(expected, ft.wildcardQuery("foo*", null, false, MOCK_QSC_ENABLE_INDEX_DOC_VALUES));
        }

        // 4.test isSearchable=false, hasDocValues=false, mappedFieldTypeName=null
        {
            FlatObjectFieldMapper.FlatObjectFieldType ft = (FlatObjectFieldMapper.FlatObjectFieldType) getFlatParentFieldType(
                "field",
                null,
                false,
                false
            );
            IllegalArgumentException e = expectThrows(
                IllegalArgumentException.class,
                () -> ft.wildcardQuery("foo*", null, false, MOCK_QSC_ENABLE_INDEX_DOC_VALUES)
            );
            assertEquals(
                "Cannot search on field [field] since it is both not indexed, and does not have doc_values " + "enabled.",
                e.getMessage()
            );
        }

        // test isSearchable=false, hasDocValues=false, mappedFieldTypeName!=null
        {
            FlatObjectFieldMapper.FlatObjectFieldType ft = (FlatObjectFieldMapper.FlatObjectFieldType) getFlatParentFieldType(
                "field.field1",
                "field",
                false,
                false
            );
            IllegalArgumentException e = expectThrows(
                IllegalArgumentException.class,
                () -> ft.wildcardQuery("foo*", null, false, MOCK_QSC_ENABLE_INDEX_DOC_VALUES)
            );
            assertEquals(
                "Cannot search on field [field.field1] since it is both not indexed, and does not have doc_values " + "enabled.",
                e.getMessage()
            );
        }
    }
}<|MERGE_RESOLUTION|>--- conflicted
+++ resolved
@@ -31,6 +31,7 @@
 import org.opensearch.common.unit.Fuzziness;
 import org.opensearch.index.analysis.AnalyzerScope;
 import org.opensearch.index.analysis.NamedAnalyzer;
+import org.opensearch.index.mapper.FlatObjectFieldMapper.FlatObjectFieldType;
 
 import java.io.IOException;
 import java.util.ArrayList;
@@ -175,12 +176,12 @@
         // test isSearchable=true, hasDocValues=false, mappedFieldTypeName!=null
         {
             FlatObjectFieldMapper.FlatObjectFieldType ft = (FlatObjectFieldMapper.FlatObjectFieldType) getFlatParentFieldType(
-                "field",
-                "field",
-                true,
-                false
-            );
-            Query expected = new TermQuery(new Term("field" + VALUE_AND_PATH_SUFFIX, new BytesRef("fOo")));
+                "field.field1",
+                "field",
+                true,
+                false
+            );
+            Query expected = new TermQuery(new Term("field" + VALUE_AND_PATH_SUFFIX, new BytesRef("field.field1=fOo")));
 
             assertEquals(expected, ft.termQuery("fOo", MOCK_QSC_ENABLE_INDEX_DOC_VALUES));
         }
@@ -204,14 +205,14 @@
         // test isSearchable=false, hasDocValues=true, mappedFieldTypeName!=null
         {
             FlatObjectFieldMapper.FlatObjectFieldType ft = (FlatObjectFieldMapper.FlatObjectFieldType) getFlatParentFieldType(
-                "field",
+                "field.field1",
                 "field",
                 false,
                 true
             );
             Query expected = AutomatonQueries.createAutomatonQuery(
-                new Term("field" + VALUE_AND_PATH_SUFFIX, "field.fOo"),
-                AutomatonQueries.toCaseInsensitiveString("field.fOo", Integer.MAX_VALUE),
+                new Term("field" + VALUE_AND_PATH_SUFFIX, "field.field.field1=fOo"),
+                AutomatonQueries.toCaseInsensitiveString("field.field.field1=fOo", Integer.MAX_VALUE),
                 MultiTermQuery.DOC_VALUES_REWRITE
             );
 
@@ -231,7 +232,7 @@
                 () -> ft.termQueryCaseInsensitive("foo", MOCK_QSC_ENABLE_INDEX_DOC_VALUES)
             );
             assertEquals(
-                "Cannot search on field [field._value] since it is both not indexed, and does not have doc_values " + "enabled.",
+                "Cannot search on field [field] since it is both not indexed, and does not have doc_values " + "enabled.",
                 e.getMessage()
             );
         }
@@ -239,7 +240,7 @@
         // test isSearchable=false, hasDocValues=false, mappedFieldTypeName!=null
         {
             FlatObjectFieldMapper.FlatObjectFieldType ft = (FlatObjectFieldMapper.FlatObjectFieldType) getFlatParentFieldType(
-                "field",
+                "field.field1",
                 "field",
                 false,
                 false
@@ -249,60 +250,33 @@
                 () -> ft.termQuery("foo", MOCK_QSC_ENABLE_INDEX_DOC_VALUES)
             );
             assertEquals(
-                "Cannot search on field [field._valueAndPath] since it is both not indexed, and does not have doc_values " + "enabled.",
+                "Cannot search on field [field.field1] since it is both not indexed, and does not have doc_values " + "enabled.",
                 e.getMessage()
             );
         }
 
-        MappedFieldType unsearchable = new FlatObjectFieldMapper.FlatObjectFieldType(
-            "field",
-            null,
-            false,
-            false,
-            null,
-            Collections.emptyMap()
-        );
+        MappedFieldType unsearchable = new FlatObjectFieldMapper.FlatObjectFieldType("field", null, false, false);
         IllegalArgumentException e = expectThrows(
             IllegalArgumentException.class,
             () -> unsearchable.termQuery("bar", MOCK_QSC_ENABLE_INDEX_DOC_VALUES)
         );
-        assertEquals(
-            "Cannot search on field [field._value] since it is both not indexed, and does not have doc_values enabled.",
-            e.getMessage()
-        );
+        assertEquals("Cannot search on field [field] since it is both not indexed, and does not have doc_values enabled.", e.getMessage());
     }
 
-<<<<<<< HEAD
-        // when searching for "foo" in "field", the term query is directed to search "foo" in field._value field
-        String searchFieldName = (flatParentFieldType).getSearchField();
-        String searchValues = (flatParentFieldType).rewriteSearchValue("foo");
-        assertEquals("foo", searchValues);
-        assertEquals(new TermQuery(new Term(searchFieldName, searchValues)), flatParentFieldType.termQuery(searchValues, null));
-=======
     public void testTermQuery() {
->>>>>>> 13159c16
 
         // 1.test isSearchable=true, hasDocValues=true, mappedFieldTypeName=null
         {
             FlatObjectFieldMapper.FlatObjectFieldType flatParentFieldType =
                 (FlatObjectFieldMapper.FlatObjectFieldType) getFlatParentFieldType("field", null, true, true);
 
-<<<<<<< HEAD
-        // when searching for "foo" in "field.bar", the term query is directed to search in field._valueAndPath field
-        String searchFieldNameDocPath = ((FlatObjectFieldMapper.FlatObjectFieldType) dynamicMappedFieldType).getSearchField();
-        String searchValuesDocPath = ((FlatObjectFieldMapper.FlatObjectFieldType) dynamicMappedFieldType).rewriteSearchValue("foo");
-        assertEquals("field.bar=foo", searchValuesDocPath);
-        assertEquals(new TermQuery(new Term(searchFieldNameDocPath, searchValuesDocPath)), dynamicMappedFieldType.termQuery("foo", null));
-
-        MappedFieldType unsearchable = new FlatObjectFieldMapper.FlatObjectFieldType("field", null, false, true);
-=======
             // when searching for "foo" in "field", the term query is directed to search "foo" in field._value field
-            String searchFieldName = (flatParentFieldType).directSubfield();
-            String searchValues = (flatParentFieldType).rewriteValue("foo");
+            String searchFieldName = flatParentFieldType.getSearchField();
+            String searchValues = flatParentFieldType.rewriteSearchValue("foo");
             assertEquals("foo", searchValues);
             assertEquals(new TermQuery(new Term(searchFieldName, searchValues)), flatParentFieldType.termQuery(searchValues, null));
 
-            MappedFieldType dynamicMappedFieldType = new FlatObjectFieldMapper.FlatObjectFieldType(
+            FlatObjectFieldType dynamicMappedFieldType = new FlatObjectFieldMapper.FlatObjectFieldType(
                 "field.bar",
                 flatParentFieldType.name(),
                 flatParentFieldType.getValueFieldType(),
@@ -310,14 +284,13 @@
             );
 
             // when searching for "foo" in "field.bar", the term query is directed to search in field._valueAndPath field
-            String searchFieldNameDocPath = ((FlatObjectFieldMapper.FlatObjectFieldType) dynamicMappedFieldType).directSubfield();
-            String searchValuesDocPath = ((FlatObjectFieldMapper.FlatObjectFieldType) dynamicMappedFieldType).rewriteValue("foo");
+            String searchFieldNameDocPath = dynamicMappedFieldType.getSearchField();
+            String searchValuesDocPath = dynamicMappedFieldType.rewriteSearchValue("foo");
             assertEquals("field.bar=foo", searchValuesDocPath);
             assertEquals(
                 new TermQuery(new Term(searchFieldNameDocPath, searchValuesDocPath)),
                 dynamicMappedFieldType.termQuery("foo", null)
             );
-
         }
 
         // 2.test isSearchable=true, hasDocValues=false, mappedFieldTypeName=null
@@ -335,12 +308,12 @@
         // test isSearchable=true, hasDocValues=false, mappedFieldTypeName!=null
         {
             FlatObjectFieldMapper.FlatObjectFieldType ft = (FlatObjectFieldMapper.FlatObjectFieldType) getFlatParentFieldType(
-                "field",
-                "field",
-                true,
-                false
-            );
-            Query expected = new TermQuery(new Term("field" + VALUE_AND_PATH_SUFFIX, new BytesRef("foo")));
+                "field.field1",
+                "field",
+                true,
+                false
+            );
+            Query expected = new TermQuery(new Term("field" + VALUE_AND_PATH_SUFFIX, new BytesRef("field.field1=foo")));
 
             assertEquals(expected, ft.termQuery("foo", MOCK_QSC_ENABLE_INDEX_DOC_VALUES));
         }
@@ -367,15 +340,15 @@
         // test isSearchable=false, hasDocValues=true, mappedFieldTypeName!=null
         {
             FlatObjectFieldMapper.FlatObjectFieldType ft = (FlatObjectFieldMapper.FlatObjectFieldType) getFlatParentFieldType(
-                "field",
+                "field.field1",
                 "field",
                 false,
                 true
             );
             Query expected = SortedSetDocValuesField.newSlowRangeQuery(
                 "field" + VALUE_AND_PATH_SUFFIX,
-                new BytesRef("field.foo"),
-                new BytesRef("field.foo"),
+                new BytesRef("field.field.field1=foo"),
+                new BytesRef("field.field.field1=foo"),
                 true,
                 true
             );
@@ -395,7 +368,7 @@
                 () -> ft.termQuery("foo", MOCK_QSC_ENABLE_INDEX_DOC_VALUES)
             );
             assertEquals(
-                "Cannot search on field [field._value] since it is both not indexed, and does not have doc_values " + "enabled.",
+                "Cannot search on field [field] since it is both not indexed, and does not have doc_values " + "enabled.",
                 e.getMessage()
             );
         }
@@ -403,7 +376,7 @@
         // test isSearchable=false, hasDocValues=false, mappedFieldTypeName!=null
         {
             FlatObjectFieldMapper.FlatObjectFieldType ft = (FlatObjectFieldMapper.FlatObjectFieldType) getFlatParentFieldType(
-                "field",
+                "field.field1",
                 "field",
                 false,
                 false
@@ -413,28 +386,17 @@
                 () -> ft.termQuery("foo", MOCK_QSC_ENABLE_INDEX_DOC_VALUES)
             );
             assertEquals(
-                "Cannot search on field [field._valueAndPath] since it is both not indexed, and does not have doc_values " + "enabled.",
+                "Cannot search on field [field.field1] since it is both not indexed, and does not have doc_values " + "enabled.",
                 e.getMessage()
             );
         }
 
-        MappedFieldType unsearchable = new FlatObjectFieldMapper.FlatObjectFieldType(
-            "field",
-            null,
-            false,
-            false,
-            null,
-            Collections.emptyMap()
-        );
->>>>>>> 13159c16
+        MappedFieldType unsearchable = new FlatObjectFieldMapper.FlatObjectFieldType("field", null, false, false);
         IllegalArgumentException e = expectThrows(
             IllegalArgumentException.class,
             () -> unsearchable.termQuery("bar", MOCK_QSC_ENABLE_INDEX_DOC_VALUES)
         );
-        assertEquals(
-            "Cannot search on field [field._value] since it is both not indexed, and does not have doc_values enabled.",
-            e.getMessage()
-        );
+        assertEquals("Cannot search on field [field] since it is both not indexed, and does not have doc_values enabled.", e.getMessage());
     }
 
     public void testExistsQuery() {
