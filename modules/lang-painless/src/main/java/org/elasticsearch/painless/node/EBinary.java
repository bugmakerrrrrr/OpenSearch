--- conflicted
+++ resolved
@@ -79,11 +79,7 @@
         left.analyze(variables);
         right.analyze(variables);
 
-<<<<<<< HEAD
-        final Type promote = AnalyzerCaster.promoteNumeric(left.actual, right.actual, true, true);
-=======
-        final Type promote = AnalyzerCaster.promoteNumeric(definition, left.actual, right.actual, true);
->>>>>>> 4e454439
+        final Type promote = AnalyzerCaster.promoteNumeric(left.actual, right.actual, true);
 
         if (promote == null) {
             throw new ClassCastException(error("Cannot apply multiply [*] to types " +
@@ -119,11 +115,7 @@
         left.analyze(variables);
         right.analyze(variables);
 
-<<<<<<< HEAD
-        final Type promote = AnalyzerCaster.promoteNumeric(left.actual, right.actual, true, true);
-=======
-        final Type promote = AnalyzerCaster.promoteNumeric(definition, left.actual, right.actual, true);
->>>>>>> 4e454439
+        final Type promote = AnalyzerCaster.promoteNumeric(left.actual, right.actual, true);
 
         if (promote == null) {
             throw new ClassCastException(error("Cannot apply divide [/] to types " +
@@ -159,11 +151,7 @@
         left.analyze(variables);
         right.analyze(variables);
 
-<<<<<<< HEAD
-        final Type promote = AnalyzerCaster.promoteNumeric(left.actual, right.actual, true, true);
-=======
-        final Type promote = AnalyzerCaster.promoteNumeric(definition, left.actual, right.actual, true);
->>>>>>> 4e454439
+        final Type promote = AnalyzerCaster.promoteNumeric(left.actual, right.actual, true);
 
         if (promote == null) {
             throw new ClassCastException(error("Cannot apply remainder [%] to types " +
@@ -251,11 +239,7 @@
         left.analyze(variables);
         right.analyze(variables);
 
-<<<<<<< HEAD
-        final Type promote = AnalyzerCaster.promoteNumeric(left.actual, right.actual, true, true);
-=======
-        final Type promote = AnalyzerCaster.promoteNumeric(definition, left.actual, right.actual, true);
->>>>>>> 4e454439
+        final Type promote = AnalyzerCaster.promoteNumeric(left.actual, right.actual, true);
 
         if (promote == null) {
             throw new ClassCastException(error("Cannot apply subtract [-] to types " +
@@ -291,11 +275,7 @@
         left.analyze(variables);
         right.analyze(variables);
 
-<<<<<<< HEAD
-        final Type promote = AnalyzerCaster.promoteNumeric(left.actual, false, true);
-=======
-        final Type promote = AnalyzerCaster.promoteNumeric(definition, left.actual, false);
->>>>>>> 4e454439
+        final Type promote = AnalyzerCaster.promoteNumeric(left.actual, false);
 
         if (promote == null) {
             throw new ClassCastException(error("Cannot apply left shift [<<] to types " +
@@ -328,11 +308,7 @@
         left.analyze(variables);
         right.analyze(variables);
 
-<<<<<<< HEAD
-        final Type promote = AnalyzerCaster.promoteNumeric(left.actual, false, true);
-=======
-        final Type promote = AnalyzerCaster.promoteNumeric(definition, left.actual, false);
->>>>>>> 4e454439
+        final Type promote = AnalyzerCaster.promoteNumeric(left.actual, false);
 
         if (promote == null) {
             throw new ClassCastException(error("Cannot apply right shift [>>] to types " +
@@ -365,11 +341,7 @@
         left.analyze(variables);
         right.analyze(variables);
 
-<<<<<<< HEAD
-        final Type promote = AnalyzerCaster.promoteNumeric(left.actual, false, true);
-=======
-        final Type promote = AnalyzerCaster.promoteNumeric(definition, left.actual, false);
->>>>>>> 4e454439
+        final Type promote = AnalyzerCaster.promoteNumeric(left.actual, false);
 
         if (promote == null) {
             throw new ClassCastException(error("Cannot apply unsigned shift [>>>] to types " +
@@ -402,11 +374,7 @@
         left.analyze(variables);
         right.analyze(variables);
 
-<<<<<<< HEAD
-        final Type promote = AnalyzerCaster.promoteNumeric(left.actual, right.actual, false, true);
-=======
-        final Type promote = AnalyzerCaster.promoteNumeric(definition, left.actual, right.actual, false);
->>>>>>> 4e454439
+        final Type promote = AnalyzerCaster.promoteNumeric(left.actual, right.actual, false);
 
         if (promote == null) {
             throw new ClassCastException(error("Cannot apply and [&] to types " +
@@ -472,11 +440,7 @@
         left.analyze(variables);
         right.analyze(variables);
 
-<<<<<<< HEAD
-        final Type promote = AnalyzerCaster.promoteNumeric(left.actual, right.actual, false, true);
-=======
-        final Type promote = AnalyzerCaster.promoteNumeric(definition, left.actual, right.actual, false);
->>>>>>> 4e454439
+        final Type promote = AnalyzerCaster.promoteNumeric(left.actual, right.actual, false);
 
         if (promote == null) {
             throw new ClassCastException(error("Cannot apply or [|] to types " +
